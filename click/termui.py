import os
import sys
import struct

from ._compat import raw_input, PY2, text_type, string_types, \
     get_best_encoding
from .utils import echo
from .exceptions import Abort, UsageError
from .types import convert_type


# The prompt functions to use.  The doc tools currently override these
# functions to customize how they work.
visible_prompt_func = raw_input


def hidden_prompt_func(prompt):
    import getpass
    return getpass.getpass(prompt)


def _build_prompt(text, suffix, show_default=False, default=None):
    prompt = text
    if default is not None and show_default:
        prompt = '%s [%s]' % (prompt, default)
    return prompt + suffix


def prompt(text, default=None, hide_input=False,
           confirmation_prompt=False, type=None,
           value_proc=None, prompt_suffix=': ', show_default=True):
    """Prompts a user for input.  This is a convenience function that can
    be used to prompt a user for input later.

    If the user aborts the input by sending a interrupt signal this
    function will catch it and raise a :exc:`Abort` exception.

    :param text: the text to show for the prompt.
    :param default: the default value to use if no input happens.  If this
                    is not given it will prompt until it's aborted.
    :param hide_input: if this is set to true then the input value will
                       be hidden.
    :param confirmation_prompt: asks for confirmation for the value.
    :param type: the type to use to check the value against.
    :param value_proc: if this parameter is provided it's a function that
                       is invoked instead of the type conversion to
                       convert a value.
    :param prompt_suffix: a suffix that should be added to the prompt.
    :param show_default: shows or hides the default value in the prompt.
    """
    result = None

    def prompt_func(text):
        f = hide_input and hidden_prompt_func or visible_prompt_func
        try:
            return f(text)
        except (KeyboardInterrupt, EOFError):
            raise Abort()

    if value_proc is None:
        value_proc = convert_type(type, default)

    prompt = _build_prompt(text, prompt_suffix, show_default, default)

    while 1:
        while 1:
            value = prompt_func(prompt)
            if value:
                break
            # If a default is set and used, then the confirmation
            # prompt is always skipped because that's the only thing
            # that really makes sense.
            elif default is not None:
                return default
        try:
            result = value_proc(value)
        except UsageError as e:
            echo('Error: %s' % e.message)
            continue
        if not confirmation_prompt:
            return result
        while 1:
            value2 = prompt_func('Repeat for confirmation: ')
            if value2:
                break
        if value == value2:
            return result
        echo('Error: the two entered values do not match')


def confirm(text, default=False, abort=False, prompt_suffix=': ',
            show_default=True):
    """Prompts for confirmation (yes/no question).

    If the user aborts the input by sending a interrupt signal this
    function will catch it and raise a :exc:`Abort` exception.

    :param text: the question to ask.
    :param default: the default for the prompt.
    :param abort: if this is set to `True` a negative answer aborts the
                  exception by raising :exc:`Abort`.
    :param prompt_suffix: a suffix that should be added to the prompt.
    :param show_default: shows or hides the default value in the prompt.
    """
    prompt = _build_prompt(text, prompt_suffix, show_default,
                           default and 'Yn' or 'yN')
    while 1:
        try:
            value = visible_prompt_func(prompt).lower().strip()
        except (KeyboardInterrupt, EOFError):
            raise Abort()
        if value in ('y', 'yes'):
            rv = True
        elif value in ('n', 'no'):
            rv = False
        elif value == '':
            rv = default
        else:
            echo('Error: invalid input')
            continue
        break
    if abort and not rv:
        raise Abort()
    return rv


def get_terminal_size():
    """Returns the current size of the terminal as tuple in the form
    ``(width, height)`` in columns and rows.
    """
    # If shutil has get_terminal_size() (Python 3.3 and later) use that
    if sys.version_info >= (3, 3):
        import shutil
        shutil_get_terminal_size = getattr(shutil, 'get_terminal_size', None)
        if shutil_get_terminal_size:
            sz = shutil_get_terminal_size()
            return sz.columns, sz.lines

    def ioctl_gwinsz(fd):
        try:
            import fcntl
            import termios
            cr = struct.unpack(
                'hh', fcntl.ioctl(fd, termios.TIOCGWINSZ, '1234'))
        except Exception:
            return
        return cr

    cr = ioctl_gwinsz(0) or ioctl_gwinsz(1) or ioctl_gwinsz(2)
    if not cr:
        try:
            fd = os.open(os.ctermid(), os.O_RDONLY)
            try:
                cr = ioctl_gwinsz(fd)
            finally:
                os.close(fd)
        except Exception:
            pass
    if not cr or not cr[0] or not cr[1]:
        cr = (os.environ.get('LINES', 25),
              os.environ.get('COLUMNS', 80))
    return int(cr[1]), int(cr[0])


def echo_via_pager(text):
    """This function takes a text and shows it via an environment specific
    pager on stdout.

    :param text: the text to page.
    """
    if not isinstance(text, string_types):
        text = text_type(text)

    if PY2 and isinstance(text, text_type):
        encoding = get_best_encoding(sys.stdout)
        text = text.encode(encoding, 'replace')

    from ._termui_impl import pager
    return pager(text + '\n')


def progressbar(iterable=None, length=None, label=None, show_eta=True,
                show_percent=None, show_pos=False,
                item_show_func=None, fill_char='#', empty_char='-',
                bar_template='%(label)s  [%(bar)s]  %(info)s',
                info_sep='  ', width=36, file=None):
    """This function creates an iterable context manager that can be used
    to iterate over something while showing a progress bar.  It will
    either iterate over the `iterable` or `length` items (that are counted
    up).  While iteration happens this function will print a rendered
    progress bar to the given `file` (defaults to stdout) and will attempt
    to calculate remaining time and more.  By default this progress bar
    will not be rendered if the file is not a terminal.

    The context manager creates the progress bar.  When the context
    manager is entered the progress bar is already displayed.  With every
    iteration over the progress bar the iterable passed to the bar is
    advanced and the bar is updated.  When the context manager exits
    a newline is printed and the progress bar is finalized on screen.

    No printing must happen or the progress bar will be unintentionally
    destroyed.

    Example usage::

        with progressbar(items) as bar:
            for item in bar:
                do_something_with(item)

    .. versionadded:: 2.0

    :param iterable: an iterable to iterate over.  If not provided the length
                     is required.
    :param length: the number of items to iterate over.  By default the
                   progressbar will attempt to ask the iterator about its
                   length, which might or might not work.  If an iterable is
                   also provided this parameter can be used to override the
                   length.  If an iterable is not provided the progress bar
                   will iterate over a range of that length.
    :param label: the label to show next to the progress bar.
    :param show_eta: enables or disables the estimated time display.  This is
                     automatically disabled if the length cannot be
                     determined.
    :param show_percent: enables or disables the percentage display.  The
                         default is `True` if the iterable has a length or
                         `False` if not.
    :param show_pos: enables or disables the absolute position display.  The
<<<<<<< HEAD
                     deafult is `False`.
    :param item_show_func: a function called with the current item which
                           can return a string to show the current item
                           next to the progress bar.  Note that the current
                           item can be `None`!
=======
                     default is `False` if the iterable has a length or
                     `True` if not.
>>>>>>> 7af94e89
    :param fill_char: the character to use to show the filled part of the
                      progress bar.
    :param empty_char: the character to use to show the non-filled part of
                       the progress bar.
    :param bar_template: the format string to use as template for the bar.
                         The parameters in it are ``label`` for the label,
                         ``bar`` for the progress bar and ``info`` for the
                         info section.
    :param info_sep: the separator between multiple info items (eta etc.)
    :param width: the width of the progress bar in characters.
    :param file: the file to write to.  If this is not a terminal then
                 only the label is printed.
    """
    from ._termui_impl import ProgressBar
    return ProgressBar(iterable=iterable, length=length, show_eta=show_eta,
                       show_percent=show_percent, show_pos=show_pos,
                       item_show_func=item_show_func, fill_char=fill_char,
                       empty_char=empty_char, bar_template=bar_template,
                       info_sep=info_sep, file=file, label=label,
                       width=width)<|MERGE_RESOLUTION|>--- conflicted
+++ resolved
@@ -225,16 +225,11 @@
                          default is `True` if the iterable has a length or
                          `False` if not.
     :param show_pos: enables or disables the absolute position display.  The
-<<<<<<< HEAD
-                     deafult is `False`.
+                     default is `False`.
     :param item_show_func: a function called with the current item which
                            can return a string to show the current item
                            next to the progress bar.  Note that the current
                            item can be `None`!
-=======
-                     default is `False` if the iterable has a length or
-                     `True` if not.
->>>>>>> 7af94e89
     :param fill_char: the character to use to show the filled part of the
                       progress bar.
     :param empty_char: the character to use to show the non-filled part of
